# Databricks notebook source
import pandas as pd
import numpy as np
from scipy.stats import kstest
from scipy.stats import ks_2samp

# COMMAND ----------

import warnings
warnings.filterwarnings("ignore")

# COMMAND ----------

import mlflow
# ensure models will be governed by UC
mlflow.set_registry_uri('databricks-uc')

# COMMAND ----------

import seaborn as sns
import matplotlib.pyplot as plt

# COMMAND ----------

from hyperopt import hp, fmin, tpe, SparkTrials, STATUS_OK, space_eval

from sklearn.datasets import make_regression
from sklearn.feature_selection import SelectKBest
from sklearn.feature_selection import f_classif
from sklearn.metrics import average_precision_score
from sklearn.metrics import confusion_matrix
from sklearn.model_selection import cross_val_predict, cross_val_score, KFold
from sklearn.model_selection import train_test_split
from sklearn.neighbors import KNeighborsClassifier
from sklearn.pipeline import Pipeline

from xgboost import XGBClassifier
from xgboost import XGBRegressor

from mlflow.models import infer_signature

# COMMAND ----------

<<<<<<< HEAD
catalog = 'fsgtm'
schema = 'mrm'
table_name = 'german_credit_data_risk'
=======
catalog = 'users'
schema = dbutils.notebook.entry_point.getDbutils().notebook().getContext().userName().get()
schema = schema.split('@')[0].replace('.', '_').lower()
table_name = 'credit_data'
>>>>>>> a2521364
volume_name = 'landing_zone'

# COMMAND ----------

_ = sql(f"CREATE CATALOG IF NOT EXISTS {catalog}")
_ = sql(f"CREATE DATABASE IF NOT EXISTS {catalog}.{schema}")
_ = sql(f"CREATE VOLUME IF NOT EXISTS {catalog}.{schema}.{volume_name}")

# COMMAND ----------

import shutil
shutil.copy('data/german_credit_data_risk.csv', f'/Volumes/{catalog}/{schema}/{volume_name}/german_credit_data_risk.csv')

# COMMAND ----------

from pyspark.sql import functions as F

volume_df = (
  spark
    .read
    .format('csv')
    .option('header', 'true')
    .option('inferSchema', 'true')
    .load(f'/Volumes/{catalog}/{schema}/{volume_name}')
    .select(
      F.col('Age').alias('AGE'),
      F.col('Sex').alias('SEX'),
      F.col('Job').alias('JOB'),
      F.col('Housing').alias('HOUSING'),
      F.col('Saving accounts').alias('SAVING_ACCOUNT'),
      F.col('Checking account').alias('CHECKING_ACCOUNT'),
      F.col('Credit amount').alias('CREDIT_AMOUNT'),
      F.col('Duration').alias('DURATION'),
      F.col('Purpose').alias('PURPOSE'),
      F.col('Risk').alias('RISK')
    )
)

volume_df.write.mode('overwrite').format('delta').saveAsTable(f'{catalog}.{schema}.{table_name}')<|MERGE_RESOLUTION|>--- conflicted
+++ resolved
@@ -41,16 +41,10 @@
 
 # COMMAND ----------
 
-<<<<<<< HEAD
-catalog = 'fsgtm'
-schema = 'mrm'
-table_name = 'german_credit_data_risk'
-=======
 catalog = 'users'
 schema = dbutils.notebook.entry_point.getDbutils().notebook().getContext().userName().get()
 schema = schema.split('@')[0].replace('.', '_').lower()
 table_name = 'credit_data'
->>>>>>> a2521364
 volume_name = 'landing_zone'
 
 # COMMAND ----------
