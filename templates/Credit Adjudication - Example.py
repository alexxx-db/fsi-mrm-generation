# Databricks notebook source
# MAGIC %md
# MAGIC # Credit Risk Adjudication Model
# MAGIC
# MAGIC This notebook is a simple example of how organisations could standardize their approach to AI by defining a series of steps that any data science team ought to address prior to a model validation. Although not exhaustive, this shows that most of the questions required by IVU process could be addressed upfront (at model development phase) to reduce the friction between regulatory imposed silos, increase model validation success rate and drammatically reduce time from exploration to productionization of AI use cases. 
# MAGIC
# MAGIC <br>
# MAGIC
# MAGIC <a href="https://www.ey.com/en_ca" target="_blank">
# MAGIC   <img src='https://assets.ey.com/content/dam/ey-sites/ey-com/en_gl/generic/logos/20170526-EY-Digital-Brand.svg' width=100> 
# MAGIC </a>

# COMMAND ----------

# MAGIC %md
# MAGIC # Executive Summary
# MAGIC This notebook demonstrates the use of Machine Learning for credit risk adjudication model. We will be loading a publicly available dataset and evaluate multiple modelling techniques and parameter tuning using hyperopts in order to select the best approach balancing between model explainability and model accuracy.

# COMMAND ----------

# MAGIC %md
# MAGIC # 1 Introduction

# COMMAND ----------

# MAGIC %md
# MAGIC ## 1.1 Model Background and Initiation
# MAGIC The motivations behind this modeling effort is to showcase Lakehouse capabilities combined with EY expertise as it relates to model risk management. The goal is not to build the best model nor to showcase latest state of the art AI capabilities. 

# COMMAND ----------

# MAGIC %md
# MAGIC ## 1.2 Model Purpose
# MAGIC The purpose of this document is to provide a detailed description of the new retail credit adjudication model.

# COMMAND ----------

# MAGIC %md
# MAGIC ## 1.3 Model Portfolio
# MAGIC The MLflow Model Registry component is a centralized model store, set of APIs, and UI, to collaboratively manage the full lifecycle of an MLflow Model. It provides model lineage (which MLflow experiment and run produced the model), model versioning, stage transitions (for example from staging to production), and annotations. Used as a backbone of our model risk management solution accelerator, this becomes the de facto place to register both machine learning and non machine learning models. 

# COMMAND ----------

# MAGIC %md
# MAGIC ## 1.4 Model Risk Rating
# MAGIC Credit Risk Model would give creditors, analysts, and portfolio managers a way of ranking borrowers based on their creditworthiness and default risk. Any issue on the model output would have financial consequences, leading to a relative `HIGH` model materiality. 

# COMMAND ----------

# MAGIC %md
# MAGIC ## 1.5 Model Log of Changes
# MAGIC We captured all different models and previous versions using MLFlow. Model development history is available through the MLFlow registry UI / API.

# COMMAND ----------

# MAGIC %md
# MAGIC ## 1.6 Business-Driven Risk Considerations
# MAGIC *Note: Explain the business risks that are explored and assessed during the model development process, and how they are accounted for in the final model (outputs). Describe and justify any mitigation action (plan) that helps reduce the business-driven risk.*

# COMMAND ----------

# MAGIC %md
# MAGIC ## 1.7 Economic and Market Outlook
# MAGIC *Note: Explain how the current and forward-looking overall economic conditions may impact the business line and subsequently the model outcome.*

# COMMAND ----------

# MAGIC %md
# MAGIC ## 1.8 Model Development Process
# MAGIC *Note: Describe the overall model development process, the different milestones of the process, along with the roles and responsibilities of the stakeholders involved at each of these key steps.*

# COMMAND ----------

# MAGIC %md
# MAGIC ## 1.9 Economic and Market Outlook
# MAGIC *Note: Explain how the current and forward-looking overall economic conditions may impact the business line and subsequently the model outcome.*

# COMMAND ----------

# MAGIC %md
# MAGIC # 2 Data

# COMMAND ----------

# MAGIC %md
# MAGIC ## 2.1 Borrower Definition
# MAGIC *Note: Describe the borrowers’ categories of the model portfolio/population. For instance, whether the model applies to borrowers with a certain range of exposure, within a geographical area, or with a minimum/maximum of total asset (e.g., when the model also applies to SMEs). It outlines the borrower identification process in the data bases as well.*

# COMMAND ----------

# MAGIC %md
# MAGIC ## 2.2 Data Sources

# COMMAND ----------

# MAGIC %md
# MAGIC ### 2.2.1 Internal Data Sources
# MAGIC *Note: Describe the internal data sources, as well as their appropriateness with the model purpose and model population.*

# COMMAND ----------

# MAGIC %run ./utils/init

# COMMAND ----------

# MAGIC %md
# MAGIC ### 2.2.2 External Data Sources
# MAGIC
# MAGIC The external data contains personal information on clients with saving and/or checking accounts. Overall, 1,000 observations are included in the dataset. The following describes the different variables along with the features of the dataset. We display a few records below as well as table statistics.
# MAGIC
# MAGIC <br>
# MAGIC
# MAGIC + `AGE` (numeric)
# MAGIC + `SEX` (text: male, female)
# MAGIC + `JOB` (numeric: 0 - unskilled and non-resident, 1 - unskilled and resident, 2 - skilled, 3 - highly skilled)
# MAGIC + `HOUSING` (text: own, rent, or free)
# MAGIC + `SAVING_ACCOUNT` (text - little, moderate, quite rich, rich)
# MAGIC + `CHECKING_ACCOUNT` (numeric, in DM - Deutsch Mark)
# MAGIC + `CREDIT_AMOUNT` (numeric, in DM)
# MAGIC + `DURATION` (numeric, in month)
# MAGIC + `PURPOSE` (text: car, furniture/equipment, radio/TV, domestic appliances, repairs, education, business, vacation/others)

# COMMAND ----------

# When you train a model on a table in Unity Catalog, you can track the lineage of the model to the upstream dataset(s) it was trained and evaluated on. For that purpose, we load our data as a mlflow dataset.
mlflow_dataset = mlflow.data.load_delta(table_name=f'{catalog}.{schema}.{table_name}')

# COMMAND ----------

df_credit = mlflow_dataset.df.toPandas()
df_credit.loc[df_credit['RISK'] =='good', 'RISK_EN'] = 0 
df_credit.loc[df_credit['RISK'] =='bad', 'RISK_EN'] = 1 
df_credit.head().drop('RISK_EN', axis=1)

# COMMAND ----------

# MAGIC %md
# MAGIC ## 2.3 Data Historical Coverage and Suitability
# MAGIC *Note: Describe the data extraction process, along with the period spanned by the data and the statistics on the extracted observations. The section should not only evidence that the extracted data reflects the business practices and experiences, but is also suitable for the model purpose, modeling methodology and modeling assumptions.*

# COMMAND ----------

# MAGIC %md
# MAGIC ## 2.4 Modeling Timeframes

# COMMAND ----------

# MAGIC %md
# MAGIC ### 2.4.1 Timeframe Concepts
# MAGIC *Note: Explain the different concepts of the modeling timeframes used for the model development, specifically the observation period, the lag period, along with the performance period.*

# COMMAND ----------

# MAGIC %md
# MAGIC ### 2.4.2 Determination of the Performance and Lag Periods
# MAGIC *Note: Describe the determination process of the lag and performance periods, including the judgemental considerations that were used. Provide a justification of the selections and their consistency with the model product and the observed borrowers’ experience. Explain the different concepts of the modeling timeframes used for the model development, specifically the observation period, the lag period, along with the performance period.*

# COMMAND ----------

# MAGIC %md
# MAGIC ### 2.4.3 Modeling Timeframes
# MAGIC *Note: Describe the different modeling timeframes that were finally selected (i.e., the corresponding periods to the concepts explained in Section 2.4.1) for the model development and validation.*

# COMMAND ----------

# MAGIC %md
# MAGIC ## 2.5 Target Variable Definition
# MAGIC
# MAGIC The model is designed to predict the likelihood of a loan defaulting. The target variable `RISK` (good/bad) is defined using the information in the extracted dataset. The target variable defines the loans status as ‘good’ or ‘bad’. A ‘good’ status means a good credit performance, i.e., the client did not default during the observation period, whereas a ‘bad’ status means a default occurred during the observation period. In the modeling code, ‘good’ is identified as ‘0’, and ‘bad’ is identified as ‘1’ and encoded as our `RISK_EN` column. The following figures depict the target variable distribution (percentage of good/bad), according to the different variables.

# COMMAND ----------

# using matplotlib visualisations
fig, ax = plt.subplots(figsize=(8,5))

# use seaborn for visualization
sns.countplot(ax=ax, x=df_credit["RISK"], palette=["steelblue", "coral"], alpha=0.7)

# add labels
plt.xlabel('Risk variable')
plt.ylabel('Count')
plt.title('Target variable distribution')

# display graph
plt.show()

# COMMAND ----------

# MAGIC %md
# MAGIC ## 2.6 Modeling Populations

# COMMAND ----------

# MAGIC %md
# MAGIC ### 2.6.1 Eligible Population
# MAGIC The following table provides descriptive statistics on the eligible population for the model development, which includes 1,000 observations, in total. Descriptive statistics apply to the overall population, without any data treatment such as exclusion or sampling. ‘NaN’ mostly appears when trying to compute statistics on categorical variables; hence, they may be ignored.

# COMMAND ----------

df_credit.describe(include='all')

# COMMAND ----------

# MAGIC %md
# MAGIC ### 2.6.2 Good-Bad Observations
# MAGIC The following provides statistics on the ‘good’ and ‘bad’ observations. Overall, 700 ‘good’ and 300 ‘bad’ observations are found in the dataset. Histograms of ‘good’ and ‘bad’ observations are plotted below. 

# COMMAND ----------

# DBTITLE 1,Good and Bad Credit Age Distribution
# using matplotlib visualisations
plt.figure(figsize = (12, 6))

# plot distribution for repaid loan with kernel density estimate
sns.kdeplot(df_credit.loc[df_credit['RISK'] == 'good', 'AGE'], label = 'good credit', color='steelblue')
plt.hist(df_credit.loc[df_credit['RISK'] == 'good', 'AGE'], bins=25, alpha=0.25, color='steelblue', density=True)

# plot distribution for default credit with kernel density estimate
sns.kdeplot(df_credit.loc[df_credit['RISK'] == 'bad', 'AGE'], label = 'bad credit', color='coral')
plt.hist(df_credit.loc[df_credit['RISK'] == 'bad', 'AGE'], bins=25, alpha=0.25, color='coral', density=True)

# add labels
plt.legend()
plt.xlabel('Customer Age')
plt.ylabel('Density')
plt.title('Age distribution')

# display graph
plt.show()

# COMMAND ----------

# MAGIC %md
# MAGIC ### 2.6.3 Indeterminate Observations
# MAGIC *Note: Describe and provide statistics on observations that cannot be classified as good or bad observations.*

# COMMAND ----------

# MAGIC %md
# MAGIC ### 2.6.4 Statistically Inferred Performance Data
# MAGIC *Note: Describe the observations whose performance could not be observed (e.g.,indeterminate observations), the reject inference technique used to infer the performance. The reason supporting the selected technique, along with the considered population should be described as well.*

# COMMAND ----------

# MAGIC %md
# MAGIC ## 2.7 Data Exclusions and Treatment
# MAGIC *Note: Describe exclusions and any treatments (e.g., outlier and missing value treatment, and application of floors and caps) applied to the data, along with the supporting justification.*

# COMMAND ----------

# MAGIC %md
# MAGIC ## 2.8 Sampling Methodology
# MAGIC Two different datasets, training and validation, were created for the modeling purpose. More specifically, a stratified random sampling methodology was used to sample the original dataset: About 80% was used to train the model, and the remaining 20% was considered for the model performance assessment. The tables below present descriptive statistics on the datasets.

# COMMAND ----------

def sampling(df, target, sample_rate=None, sample_seeds=None, sample_tech=None):
    if sample_rate:
        sample_rate = int(sample_rate) / 100
    if sample_seeds:
        sample_seeds = int(sample_seeds)
    if sample_tech:
        predictor = list(set(df.columns) - set(target))
        if sample_tech == 'Random':
            df_sample = df.sample(random_state=sample_seeds, frac=sample_rate)
        elif sample_tech == 'Stratified':
            df_train, df_sample, df_train_target, df_sample_target = train_test_split(df[predictor], df[target],
                                                                                      stratify=df[target],
                                                                                      test_size=sample_rate)
            df_sample[target] = df_sample_target
        else:
            df_sample = df
    else:
        df_sample = df
    return df_sample

# COMMAND ----------

df_sample = sampling(
  df_credit,
  'RISK_EN',
  sample_rate='80',
  sample_seeds='33987',
  sample_tech='Stratified'
)

df_sample.describe()

# COMMAND ----------

# MAGIC %md
# MAGIC ## 2.9 Modeling Data Assessment
# MAGIC *Note: Describe the final dataset that will be used for the model development. Describe the data quality, using statistics and graphs, describe any data limitations and their potential impact on the model
# MAGIC output.*

# COMMAND ----------

# MAGIC %md
# MAGIC # 3 Model Development

# COMMAND ----------

# MAGIC %md
# MAGIC ## 3.1 Methodology Selection
# MAGIC *Note: Describe the modeling methodology selection process. More specifically, first present and compare the different alternatives through the literature and industry practice review, and then explain
# MAGIC the rationale behind the selected approach. In addition, outline the mathematical definitions and equations, along with the assumptions and limitations of the selected modeling methodology.*

# COMMAND ----------

# MAGIC %md
# MAGIC ## 3.2 Model Segmentation
# MAGIC *Note: Describe the model segmentation process, including the judgemental considerations, the statistical analyses, and the supporting rationale for the selected segments.*

# COMMAND ----------

# MAGIC %md
# MAGIC ## 3.3 Model Variable Selection
# MAGIC *Note: Describe the variable selection process from the initial list until the selected variables. The statistical analyses with their results and the business considerations should be described in the corresponding sub-sections below. Only relevant and applicable sub-sections should documented. Additional analyses or tests may be added.*

# COMMAND ----------

# MAGIC %md
# MAGIC ### 3.3.1 Variable Reduction
# MAGIC Preliminary analyses were conducted to support the variable selection process. More precisely, the variables were plotted according to different bin categories to assess their probability density. Moreover, weights of evidence (WOEs) which measure the relative risk of each bin within each variable were also calculated and evaluated as part of the variable selection process. The results of the probability density and WOEs for each variable are showed below. 

# COMMAND ----------

def describe_data_g_targ(dat_df, target_var, logbase=np.e):
    num=dat_df.shape[0]
    n_targ = sum(dat_df[target_var]==1)
    n_ctrl = sum(dat_df[target_var]==0)
    assert n_ctrl+ n_targ == num
    base_rate = n_targ/num
    base_odds = n_targ/n_ctrl
    lbm = 1/np.log(logbase)
    base_log_odds = np.log(base_odds)*lbm
    nll_null = -(dat_df[target_var] * np.log(base_rate)*lbm + (1-dat_df[target_var])*np.log(1-base_rate)*lbm).sum()
    logloss_null = nll_null/num
    return {'num':num, 'n_targ':n_targ, 'base_rate':base_rate, 'base_odds':base_odds, 
            'base_log_odds':base_log_odds, 'nll_null':nll_null, 'logloss_null':logloss_null}

# COMMAND ----------

describe_data_records = describe_data_g_targ(df_credit,'RISK_EN')
describe_data_df = pd.DataFrame.from_dict(describe_data_records, orient='index', columns=['value'])
describe_data_df

# COMMAND ----------

# MAGIC %run ./utils/woe

# COMMAND ----------

def woe_discrete(df, cat_variabe_name, y_df):
    df = pd.concat([df[cat_variabe_name], y_df], axis = 1)
    df = pd.concat([df.groupby(df.columns.values[0], as_index = False)[df.columns.values[1]].count(),
                    df.groupby(df.columns.values[0], as_index = False)[df.columns.values[1]].mean()], axis =1)
    df = df.iloc[:, [0, 1, 3]]
    df.columns = [df.columns.values[0], 'n_obs', 'prop_bad']
    df['prop_n_obs'] = df['n_obs'] / df['n_obs'].sum()
    df['n_bad'] = df['prop_bad'] * df['n_obs']
    df['n_good'] = (1 - df['prop_bad']) * df['n_obs']
    df['prop_n_good'] = df['n_good'] / df['n_good'].sum()
    df['prop_n_bad'] = df['n_bad'] / df['n_bad'].sum()
    df['WoE'] = np.log(df['prop_n_bad'] / df['prop_n_good'])
    df = df.sort_values(['WoE'])
    df = df.reset_index(drop = True)
    df['IV'] = (df['prop_n_bad'] - df['prop_n_good']) * df['WoE']
    df['Atr_IV'] = df['IV'].sum()
    return df

# COMMAND ----------

 for i in df_credit.columns:
  if i not in ['RISK', 'RISK_EN']:
    univariate_sc_plot(df_credit,i,'RISK_EN', n_cuts=3)

# COMMAND ----------

# MAGIC %md
# MAGIC ### 3.3.2 Final Variable Reduction
# MAGIC For the final variable reduction, intervals were created for some continuous variables such as the age, whereas dummies were created for categorical variables such the sex, housing, etc. Results of the analyses are presented below.

# COMMAND ----------

interval = (18, 25, 35, 60, 120)

cats = ['Student', 'Young', 'Adult', 'Senior']
df_credit["AGE_CAT"] = pd.cut(df_credit['AGE'], interval, labels=cats)

df_credit['SAVING_ACCOUNT'] = df_credit['SAVING_ACCOUNT'].fillna('no_inf')
df_credit['CHECKING_ACCOUNT'] = df_credit['CHECKING_ACCOUNT'].fillna('no_inf')

df_credit = df_credit.merge(pd.get_dummies(df_credit['PURPOSE'], drop_first=True, prefix='PURPOSE'), left_index=True, right_index=True)
df_credit = df_credit.merge(pd.get_dummies(df_credit['SEX'], drop_first=True, prefix='SEX'), left_index=True, right_index=True)
df_credit = df_credit.merge(pd.get_dummies(df_credit['HOUSING'], drop_first=True, prefix='HOUSING'), left_index=True, right_index=True)
df_credit = df_credit.merge(pd.get_dummies(df_credit['SAVING_ACCOUNT'], drop_first=True, prefix='SAVING'), left_index=True, right_index=True)
df_credit = df_credit.merge(pd.get_dummies(df_credit["CHECKING_ACCOUNT"], drop_first=True, prefix='CHECK'), left_index=True, right_index=True)
df_credit = df_credit.merge(pd.get_dummies(df_credit["AGE_CAT"], drop_first=True, prefix='AGE_CAT'), left_index=True, right_index=True)

# excluding the missing columns
del df_credit["SAVING_ACCOUNT"]
del df_credit["CHECKING_ACCOUNT"]
del df_credit["PURPOSE"]
del df_credit["SEX"]
del df_credit["HOUSING"]
del df_credit["AGE_CAT"]
del df_credit["RISK"]

feature_red = SelectKBest(f_classif, k=15) \
  .fit(
    df_credit[[i for i in df_credit.columns if i not in ['RISK','RISK_EN']]], 
    df_credit['RISK_EN']
  )

X_new = feature_red.transform(df_credit[[i for i in df_credit.columns if i not in ['RISK','RISK_EN']]])

# COMMAND ----------

cols_idxs = feature_red.get_support(indices=True)
train_data_prepared = df_credit.iloc[:,cols_idxs]
train_data_prepared.describe()

X = train_data_prepared[[i for i in train_data_prepared.columns if i not in ['RISK','RISK_EN']]]
y = df_credit['RISK_EN']

# split dataset between training and testing
X_train, X_test, y_train, y_test = train_test_split(X, y, test_size = 0.25, random_state=42)

# COMMAND ----------

# MAGIC %md
# MAGIC ## 3.4 Model Estimation
# MAGIC
# MAGIC For the model selection and estimation, a 10 fold cross-validation procedure is used to compare and select among different alternative models. The following models were trained using hyperopt for hyper parameter tuning.
# MAGIC <br>
# MAGIC
# MAGIC + K Neighbors
# MAGIC + XGBoost
# MAGIC
# MAGIC Confusion matrices (or error matrices) will be produced for model comparison purposes. Indeed, these matrices easily allow the visualization of the performance of the different models, in terms of actual vs. predicted classes. 

# COMMAND ----------

# broadcast our dataset to be used by our executors
X_train_broadcast = sc.broadcast(X_train)
X_test_broadcast = sc.broadcast(X_test)
y_train_broadcast = sc.broadcast(y_train)
y_test_broadcast = sc.broadcast(y_test)

# COMMAND ----------

# we delegate hyperparameter tuning and model selection to hyperopt, distributing that process
# across multiple spark executors

space = hp.choice('classifiers', [
    {
    'model':KNeighborsClassifier(),
    'params':{
        'model__n_neighbors': hp.choice('knc.n_neighbors', range(2,10)),
        'model__algorithm': hp.choice('knc.algorithm', ['auto', 'ball_tree', 'kd_tree']),
        'model__metric': hp.choice('knc.metric', ['chebyshev', 'minkowski'])
    }
    },
    {
    'model': XGBClassifier(eval_metric='logloss', verbosity=0),
    'params': {
        'model__max_depth' : hp.choice('xgb.max_depth', range(5, 30, 1)),
        'model__learning_rate' : hp.quniform('xgb.learning_rate', 0.01, 0.5, 0.1),
        'model__n_estimators' : hp.choice('xgb.n_estimators', range(5, 50, 1)),
        'model__reg_lambda' : hp.uniform ('xgb.reg_lambda', 0, 1),
        'model__reg_alpha' : hp.uniform ('xgb.reg_alpha', 0, 1)
    }
    }
])

# COMMAND ----------

# We define our objective function whose loss we have to minimize
def objective(args):
    # Initialize our model pipeline
    pipeline = Pipeline(steps=[('model', args['model'])])
    pipeline.set_params(**args['params'])
    score = cross_val_score(pipeline, X_train_broadcast.value, y_train_broadcast.value, cv=10, n_jobs=-1, error_score=0.99)
    return {'loss': 1 - np.median(score), 'status': STATUS_OK}

# COMMAND ----------

# DBTITLE 1,Credit Risk Model Optimization
max_evals=50

with mlflow.start_run(run_name='credit adjudication select', nested=True):
  
  # Hyperopts SparkTrials() records all the model and run artifacts.
  trials = SparkTrials(parallelism=20)

  # Fmin will call the objective function with selective param set. 
  # The choice of algorithm will narrow the searchspace.
  best_classifier = fmin(
    objective, 
    space, 
    algo=tpe.suggest,
    max_evals=max_evals, 
    trials=trials
  )

  best_params = space_eval(space, best_classifier)

# COMMAND ----------

best_model = best_params['model']
displayHTML("<p>Best model is [{}]</p>".format(type(best_model).__name__))

# COMMAND ----------

# unpersist our datasets now that we trained best model
X_train_broadcast.unpersist(blocking = False)
X_test_broadcast.unpersist(blocking = False)
y_train_broadcast.unpersist(blocking = False)
y_test_broadcast.unpersist(blocking = False)

# COMMAND ----------

# DBTITLE 1,Credit Model Selection Tracker
description = """A 10 fold cross-validation procedure was used to select the best model and hyperparameters across multiple techniques.
Our model selection included XGBoost and K nearest neighbors and selected {} as best fit.
This run was evaluated as our best run that maximizes `cross_val_score`.
""".format(type(best_model).__name__)

with mlflow.start_run(run_name='credit adjudication', description=description) as run:

  # retrieve mlflow run Id
  run_id = run.info.run_id

  # Log model name
  mlflow.set_tag('Model name', type(best_model).__name__)
  mlflow.set_tag('Model complexity', 'MEDIUM')
  mlflow.set_tag('Model explainability', 'MEDIUM')

  # Log model parameters
  mlflow.log_params(best_model.get_params())

  # Train and log our final model
  signature = infer_signature(X_test, y_test)
  model = best_model.fit(X_train, y_train)
  mlflow.sklearn.log_model(model, 'model', signature=signature)

  # Log dataset used for lineage
  # See https://mlflow.org/docs/latest/python_api/mlflow.html?highlight=log_input#mlflow.log_input
  mlflow.log_input(mlflow_dataset, context='training')

# COMMAND ----------

# ensure random numbers can be reproduced
seed=42

# define our 10 fold cross validation for metrics
kfold = KFold(n_splits=10, random_state=seed, shuffle=True)

# COMMAND ----------

def get_confusion_matrix(model):
    y_pred = cross_val_predict(model, X_train, y_train, cv=kfold)
    group_names = ['True Neg', 'False Pos', 'False Neg', 'True Pos']
    cf_matrix = confusion_matrix(y_train, y_pred)
    group_counts = ['{0:0.0f}'.format(value) for value in cf_matrix.flatten()]
    group_percentages = ['{0:.2%}'.format(value) for value in cf_matrix.flatten()/np.sum(cf_matrix)]
    labels = [f'{v1}\n{v2}\n{v3}' for v1, v2, v3 in zip(group_names,group_counts,group_percentages)]
    labels = np.asarray(labels).reshape(2,2)
    plt.figure(figsize=(8, 5))
    sns.heatmap(cf_matrix, annot=labels, fmt='', cmap='Blues')
    plt.title('Confusion matrix')
    plt.tight_layout()
    plt.savefig('/tmp/mrmgen_matrix.png')
    plt.show()

# COMMAND ----------

# create MLFlow client to update our experiment with additional metrics / graphs
client = mlflow.tracking.MlflowClient()

# plot confusion matrix for best model
get_confusion_matrix(model)

# equally store the same alongside MLFlow experiment for audit purpose
client.log_artifact(run_id, '/tmp/mrmgen_matrix.png', 'images')

# COMMAND ----------

# MAGIC %md
# MAGIC ## 3.5 Model Scaling
# MAGIC *Note: Describe the model scaling process. More specifically, cover the selection of the scaling equations and parameters, as well as the expert judgements that were considered. Display and interpret the model final results.*

# COMMAND ----------

# MAGIC %md
# MAGIC # 4 Model Performance Assessment
# MAGIC *Note: Thoroughly assess the model performance in this section. Each sub-section is designed to cover particular dimension that is assessed, outline the analysis or statistical test that is performed and
# MAGIC provide the results interpretation. Keep only relevant and applicable sub-sections. Add additional analyses or tests.*

# COMMAND ----------

# MAGIC %md
# MAGIC ## 4.1 Output Analysis

# COMMAND ----------

# MAGIC %md
# MAGIC ## 4.2 Discriminatory Power Testing

# COMMAND ----------

# MAGIC %md
# MAGIC ### 4.2.1 Accuracy Ratio Test
# MAGIC
# MAGIC To better assess the models’ performance, different accuracy tests including, the accuracy ratio, the precision test, the recall test and the F1 test were performed. Results of these tests are showed in the following tables.

# COMMAND ----------

def get_accuracy_ratio(model):
    cv_accuracy = cross_val_score(model, X_train, y_train, cv=kfold, scoring='accuracy').mean()
    cv_precision = cross_val_score(model, X_train, y_train, cv=kfold, scoring='precision').mean()
    cv_recall = cross_val_score(model, X_train, y_train, cv=kfold, scoring='recall').mean()
    cv_f1 = cross_val_score(model, X_train, y_train, cv=kfold, scoring='f1').mean()
    return {
      'cv_accuracy': cv_accuracy,
      'cv_precision': cv_precision,
      'cv_recall': cv_recall,
      'cv_f1': cv_f1
    }

# COMMAND ----------

metrics = get_accuracy_ratio(model)
for metric in metrics.keys():
  # log metrics on MLFlow experiment
  client.log_metric(run_id, metric, metrics[metric])

# COMMAND ----------

# MAGIC %md
# MAGIC ### 4.2.2 Kolmogorov-Smirnov Test
# MAGIC
# MAGIC In addition to the aforementioned performance tests, the KS test was also performed, and results are the following.

# COMMAND ----------

def get_kolmogorov():
  data1 = X_train.iloc[:,0]
  data2 = X_train.iloc[:,1]
  test_results = ks_2samp(data1,data2)
  return {
      'ks_statistic': test_results.statistic,
      'ks_pvalue': test_results.pvalue,
    }

# COMMAND ----------

metrics = get_kolmogorov()
for metric in metrics.keys():
  # log metrics on MLFlow experiment
  client.log_metric(run_id, metric, metrics[metric])

# COMMAND ----------

# MAGIC %md
# MAGIC ## 4.3 Sensitivity Analysis
# MAGIC A sensitivity analysis was conducted to identify the key variables that mostly impact the model results. For instance, a 5% increase in the following variables, age, credit amount, duration, purpose (if domestic appliances and furniture/equipment) was performed, and the impact reasonableness was assessed. Sensitivity analyses results are showed below.

# COMMAND ----------

class Simulate:
    def __init__(self, obs, var):
        self.obs = obs
        self.var = var

    def simulate_increase(self, model, percentage):
        baseline = model.predict(self.obs)
        plus = {}
        for ivar in self.var:
            X_plus = self.obs.copy()
            X_plus[ivar] = X_plus[ivar] + X_plus[ivar] * (percentage / 100)
            plus[ivar] = model.predict(X_plus)
        b = pd.DataFrame(
            plus, index=['simulated'
                         ]).T.reset_index().rename(columns={'index': 'test'})
        b['baseline'] = baseline[0]
        return b

# COMMAND ----------

def sensitivity(d, **kwargs):

    fig, ax = plt.subplots(figsize = (10, 8))
    sns.barplot(x='test', y='simulated', data=d, palette='pastel', ax=ax)
    ax.axhline(d['baseline'].values[0], color='grey', linestyle='--', linewidth=2)
    ax.plot([0, 0], [-100, -100], color='grey', linestyle='--', linewidth=2, label='baseline')

    maxi = int(d['simulated'].max() + d['simulated'].max() * 0.1)
    mini = int(d['simulated'].min() - d['simulated'].min() * 0.1)
    ax.set_ylim([mini, maxi])

    ax.set_xlabel('Simulated variables')
    ax.set_ylabel('Target value')
    ax.set_title(kwargs.get('title'))
    ax.legend()

    ax.grid(axis='y', linewidth=.3)
    sns.despine(offset=10, trim=True)
    plt.xticks(rotation=45)
    plt.tight_layout()
    plt.savefig('/tmp/mrmgen_sensitivity.png')
    plt.show()

# COMMAND ----------

VAR_OPTIMIZE = [i for i in X_train.columns[:5]]
PERC = 5
ROW = X_train.iloc[[29]]

# disable mlflow autologging, this is not a model but a validation
mlflow.autolog(disable=True)
model = XGBRegressor()
model.fit(X_train, y_train)

S = Simulate(obs=ROW, var=VAR_OPTIMIZE)
d = S.simulate_increase(model=model, percentage=PERC)

# COMMAND ----------

# display graph sensitivity here for the purpose of this documentation
sensitivity(d, title=f'Impact of a {PERC}% increase in target value')

# equally store the same alongside MLFlow experiment for audit purpose
client.log_artifact(run_id, '/tmp/mrmgen_sensitivity.png', 'images')

# COMMAND ----------

# MAGIC %md
# MAGIC ## 4.4 Population Stability Analysis

# COMMAND ----------

# MAGIC %md
# MAGIC ## 4.5 Benchmarking
# MAGIC For the benchmarking, please refer to the section of the model estimation results, where different models were trained, and the results were compared using confusion matrices. 

# COMMAND ----------

# MAGIC %md
# MAGIC # 5 Model Assumptions and Limitations

# COMMAND ----------

# MAGIC %md
# MAGIC ## 5.1 Model Assumptions
# MAGIC *Note: Describe the key assumptions made throughout the model development process and provide evidence to support their reasonableness and soundness.*

# COMMAND ----------

# MAGIC %md
# MAGIC ## 5.2 Model Limitations
# MAGIC *Note: Describe the key model limitations, their potential impact on the model, as well as the corresponding mitigation action plan(s) to reduce the model risk.*

# COMMAND ----------

# MAGIC %md
# MAGIC # 6 Model Ongoing Monitoring

# COMMAND ----------

# MAGIC %md
# MAGIC ## 6.1 Ongoing Performance Assessment
# MAGIC *Note: Describe the ongoing model performance monitoring plan. Cover the statistical tests (including e.g., the frequency and acceptance thresholds) that will be performed on an ongoing basis to
# MAGIC ensure the model is still performing adequately.*

# COMMAND ----------

# MAGIC %md
# MAGIC ## 6.2 Documentation Review
# MAGIC *Note: Describe the conditions or types of model changes that trigger the model documentation review, as well as the key components that need to be reviewed.*

# COMMAND ----------

# MAGIC %md
# MAGIC # 7 References

# COMMAND ----------

# MAGIC %md
# MAGIC # 8 Model registry
# MAGIC Finally, we will log all evidence required to trigger an independant review of our modeling approach. We show how to do so programmatically, though this process could be done manually from the MLFlow UI.

# COMMAND ----------

model_name = 'credit_adjudication'
model_fqdn = f'{catalog}.{schema}.{model_name}'

# COMMAND ----------

<<<<<<< HEAD
=======
# DBTITLE 1,Credit Model Registration Workflow
>>>>>>> a2521364
model_uri = "runs:/{}/model".format(run_id)
model_version_description = """This version of credit adjudication model was built for the purpose of unity catalog demo. Model was co-developped between EY and Databricks, finding {} as best fit model trained against {} different experiments.
All experiments are tracked and available on MLFlow experiment tracker.""".format(type(best_model).__name__, max_evals)

# Register model
result = mlflow.register_model(model_uri, model_fqdn)
model_version = result.version

# Update model description
client.update_model_version(name=model_fqdn, version=model_version, description=model_version_description)

# Update model tags
client.set_model_version_tag(name=model_fqdn, version=model_version, key='model_type', value=type(best_model).__name__)
client.set_model_version_tag(name=model_fqdn, version=model_version, key='model_selection', value='HYPEROPT')
client.set_model_version_tag(name=model_fqdn, version=model_version, key='model_complexity', value='MEDIUM')
client.set_model_version_tag(name=model_fqdn, version=model_version, key='model_explainability', value='MEDIUM')

# COMMAND ----------

model_registered_description="""Co-developped with EY, This model is a simple example of how organisations could standardize their approach to AI by defining a series of steps that any data science team ought to address prior to a model validation. Although not exhaustive, this shows that most of the questions required by IVU process for a given use case (Credit adjudication) could be addressed upfront to reduce the friction between regulatory imposed silos, increase model validation success rate and drammatically reduce time from exploration to productionization of AI use cases."""

# Update parent model description (done for the purpose of demo, should have been set upfront)
client.update_registered_model(name=model_fqdn, description=model_registered_description)

# Update parent model tags
client.set_registered_model_tag(name=model_fqdn, key='model_materiality', value='HIGH')
client.set_registered_model_tag(name=model_fqdn, key='model_review', value='REQUESTED')

# COMMAND ----------

client.set_registered_model_alias(name=model_fqdn, version=model_version, alias='production')

# COMMAND ----------

# MAGIC %md
# MAGIC <div style="text-align: center; margin-top: 30px;">
# MAGIC     <img src='https://assets.ey.com/content/dam/ey-sites/ey-com/en_gl/generic/logos/20170526-EY-Digital-Brand.svg' alt="Logo" height="100px">
# MAGIC     <br>
# MAGIC     <br>
# MAGIC     <em>Disclaimer: The views and opinions expressed in this blog are those of the authors and do not necessarily reflect the policy or position of EY.</em>
# MAGIC </div><|MERGE_RESOLUTION|>--- conflicted
+++ resolved
@@ -207,7 +207,6 @@
 
 # COMMAND ----------
 
-# DBTITLE 1,Good and Bad Credit Age Distribution
 # using matplotlib visualisations
 plt.figure(figsize = (12, 6))
 
@@ -409,7 +408,7 @@
 
 feature_red = SelectKBest(f_classif, k=15) \
   .fit(
-    df_credit[[i for i in df_credit.columns if i not in ['RISK','RISK_EN']]], 
+    df_credit[[i for i in df_credit.columns if i not in ['RISK','RISK_EN']]],
     df_credit['RISK_EN']
   )
 
@@ -486,7 +485,6 @@
 
 # COMMAND ----------
 
-# DBTITLE 1,Credit Risk Model Optimization
 max_evals=50
 
 with mlflow.start_run(run_name='credit adjudication select', nested=True):
@@ -521,7 +519,6 @@
 
 # COMMAND ----------
 
-# DBTITLE 1,Credit Model Selection Tracker
 description = """A 10 fold cross-validation procedure was used to select the best model and hyperparameters across multiple techniques.
 Our model selection included XGBoost and K nearest neighbors and selected {} as best fit.
 This run was evaluated as our best run that maximizes `cross_val_score`.
@@ -798,10 +795,7 @@
 
 # COMMAND ----------
 
-<<<<<<< HEAD
-=======
 # DBTITLE 1,Credit Model Registration Workflow
->>>>>>> a2521364
 model_uri = "runs:/{}/model".format(run_id)
 model_version_description = """This version of credit adjudication model was built for the purpose of unity catalog demo. Model was co-developped between EY and Databricks, finding {} as best fit model trained against {} different experiments.
 All experiments are tracked and available on MLFlow experiment tracker.""".format(type(best_model).__name__, max_evals)
